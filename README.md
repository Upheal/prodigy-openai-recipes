--- conflicted
+++ resolved
@@ -166,8 +166,227 @@
 
 The resulting model will be saved to the `hf-ner-model/` directory.
 
-<<<<<<< HEAD
-## `terms.openai.fetch`: Fetch phrases and terms based on a query
+## 📋 Text categorization (Textcat)
+
+### `textcat.openai.correct`: Textcat annotation with zero- or few-shot learning
+
+This recipe enables us to classify texts faster with the help of a large
+language model. It also provides a "reason" to explain why a particular label
+was chosen. 
+
+```bash
+python -m prodigy textcat.openai.correct dataset filepath labels [--options] -F ./recipes/openai_textcat.py
+```
+
+| Argument                    | Type | Description                                                                                                                                     | Default                             |
+| --------------------------- | ---- | ----------------------------------------------------------------------------------------------------------------------------------------------- | ----------------------------------- |
+| `dataset`                   | str  | Prodigy dataset to save annotations to.                                                                                                         |                                     |
+| `filepath`                  | Path | Path to `.jsonl` data to annotate. The data should at least contain a `"text"` field.                                                           |                                     |
+| `labels`                    | str  | Comma-separated list defining the text categorization labels the model should predict.                                                          |                                     |
+| `--lang`, `-l`              | str  | Language of the input data - will be used to obtain a relevant tokenizer.                                                                       | `"en"`                              |
+| `--segment`, `-S`           | bool | Flag to set when examples should be split into sentences. By default, the full input article is shown.                                          | `False`                             |
+| `--model`, `-m`             | str  | GPT-3 model to use for initial predictions.                                                                                                     | `"text-davinci-003"`                |
+| `--prompt-path`, `-p`       | Path | Path to the `.jinja2` [prompt template](templates).                                                                                             | `./templates/textcat_prompt.jinja2` |
+| `--examples-path`, `-e`     | Path | Path to examples to help define the task. The file can be a .yml, .yaml or .json. If set to `None`, zero-shot learning is applied.              | `None`                              |
+| `--max-examples`, `-n`      | int  | Max number of examples to include in the prompt to OpenAI. If set to 0, zero-shot learning is always applied, even when examples are available. | 2                                   |
+| `--batch-size`, `-b`        | int  | Batch size of queries to send to the OpenAI API.                                                                                                | 10                                  |
+| `--exclusive-classes`, `-E` | bool | Flag to make the classification task exclusive.                                                                                                 | `False`                             |
+| `--verbose`, `-v`           | bool | Flag to print extra information to the terminal.                                                                                                | `False`                             |
+
+
+#### Example usage
+
+The `textcat` recipes can be used for binary, multiclass, and multilabel text
+categorization. You can set this by passing the appropriate number of labels in
+the `--labels` parameter; for example, passing a single label turns it into
+binary classification and so on. We will talk about each one in the proceeding
+sections.
+
+##### Binary text categorization
+
+Suppose we want to know if a particular Reddit comment talks about a food
+recipe.  We'll send the text to GPT-3 and provide a prompt that instructs the
+predictions we want. 
+
+```
+From the text below, determine wheter or not it contains a recipe. If it is a 
+recipe, answer "accept." If it is not a recipe, answer "reject."
+
+Your answer should only be in the following format:
+answer: <string>
+reason: <string>
+
+Text:
+```
+
+For binary classification, we want GPT-3 to return "accept" if a given text is a
+food recipe and "reject" otherwise. GPT-3's suggestion is then displayed
+prominently in the UI. We can press the <kbd>ACCEPT</kbd> (check mark) button to
+include the text as a positive example or press the <kbd>REJECT</kbd> (cross
+mark) button if it is a negative example.
+
+
+```sh
+python -m prodigy textcat.openai.correct my_binary_textcat_data data/reddit_r_cooking_sample.jsonl --labels recipe -F recipes/openai_textcat.py
+```
+
+<img src="https://user-images.githubusercontent.com/12949683/214230166-ee492fe5-04da-4b93-9590-b5ef23ce488d.png" width="600"/>
+
+
+##### Multilabel and multiclass text categorization
+
+Now, suppose we want to classify Reddit comments as a recipe, a feedback, or a
+question. We can write the following prompt: 
+
+```
+Classify the text below to any of the following labels: recipe, feedback, question.
+The task is exclusive, so only choose one label from what I provided.
+
+Your answer should only be in the following format:
+answer: <string>
+reason: <string>
+
+Text:
+```
+
+Then, we can use this recipe to handle multilabel and multiclass cases by
+passing the three labels to the `--labels` parameter. We should also set the
+`--exclusive-classes` flag to render a single-choice UI:
+
+```sh
+python -m prodigy textcat.openai.correct my_multi_textcat_data data/reddit_r_cooking_sample.jsonl \
+    --labels recipe,feedback,question \
+    --exclusive-classes \
+    -F recipes/openai_textcat.py
+```
+
+<img src="https://user-images.githubusercontent.com/12949683/214230269-bdacbbc8-8edc-4be5-8334-0b7eaf4712e0.png" width="600" />
+
+### Writing templates
+
+We write these prompts as a .jinja2 template that can also take in examples for
+few-shot learning. You can create your own [template](templates) and provide it
+to the recipe with the `--prompt-path` or `-p` option.  Additionally, with
+`--examples-path` or `-e` you can set the file path of a .y(a)ml or .json file
+that contains additional examples. You can also add context in these examples as
+we observed it to improve the output:
+
+```bash
+python -m prodigy textcat.openai.correct my_binary_textcat_data \
+    ./data/reddit_r_cooking_sample.jsonl \
+    --labels recipe \
+    --prompt-path ./templates/textcat_prompt.jinja2 \
+    --examples-path ./examples/textcat_binary.yaml -n 2 \
+    -F ./recipes/openai_textcat.py
+```
+
+Similar to the NER recipe, this recipe also converts the predictions into an 
+annotation task that can be rendered with Prodigy. For binary classification, we
+use the [`classification`](https://prodi.gy/docs/api-interfaces#classification)
+interface with custom HTML elements, while for multilabel or multiclass text
+categorization, we use the
+[`choice`](https://prodi.gy/docs/api-interfaces#choice) annotation interface.
+Notice that we include the original prompt and ChatGPT's response in the UI. 
+
+Lastly, you can use the `--verbose` or `-v` flag to show the exact prompt and
+response on the terminal. Note that because the requests to the API are batched,
+you might have to scroll back a bit to find the current prompt.
+
+
+### Interactively tune the prompt examples
+
+Similar to the NER recipes, you can also steer the predictions in the right
+direction by correcting the example and then selecting the small "flag" icon in
+the top right of the Prodigy UI:
+
+<img src="https://user-images.githubusercontent.com/12949683/214780178-96be66e4-8a02-4820-a51e-3e6040bcddc1.png" width="600"/>
+
+Onece you hit the <kbd>accept</kbd> button on the Prodigy interface, the flagged
+example will be picked up and added to the few-shot examples sent to the OpenAI
+API as part of the prompt.
+
+> **Note**  
+> Because Prodigy batches these requests, the prompt will be updated with a slight
+> delay, after the next batch of prompts is sent to OpenAI. You can experiment
+> with making the batch size (`--batch-size` or `-b`) smaller to have the change
+> come into effect sooner, but this might negatively impact the speed of the
+> annotation workflow.
+
+### `textcat.openai.fetch`: Fetch text categorization examples up-front
+
+The `textcat.openai.fetch` recipe allows us to fetch a large batch of examples
+upfront. This is helpful when you are with a highly-imbalanced data and interested
+only in rare examples.
+
+```bash
+python -m prodigy textcat.openai.fetch input_data.jsonl predictions.jsonl --labels Recipe -F ./recipes/openai_textcat.py
+```
+
+This will create a `predictions.jsonl` file that can be loaded with the
+[`textcat.manual`](https://prodi.gy/docs/recipes#textcat-manual) recipe.
+
+Note that the OpenAI API might return "429 Too Many Request" errors when
+requesting too much data at once - in this case it's best to ensure you only
+request 100 or so examples at a time and take a look at the [API's rate
+limits](https://help.openai.com/en/articles/5955598-is-api-usage-subject-to-any-rate-limits).
+
+#### Working with imbalanced data
+
+The `textcat.openai.fetch` recipe is suitable for working with datasets where
+there is severe class imbalance. Usually, you'd want to find examples of the
+rare class rather than annotating a random sample. From there, you want to
+upsample them to train a decent model and so on.
+
+This is where large language models like OpenAI might help.
+Using the [Reddit r/cooking dataset](data), we prompted ChatGPT to
+look for comments that resemble a food recipe. Instead of annotating 10,000
+examples, we ran `textcat.openai.fetch` and obtained 145 positive classes. Out
+of those 145 examples, 114 turned out to be true positives (79% precision). We
+then checked 1,000 negative examples and found 12 false negative cases (98%
+recall). 
+
+Ideally, once we fully annotated the dataset, we can train a supervised model
+that is better to use than relying on zero-shot predictions for production. The
+running cost is low and it's easier to manage.
+
+### Exporting the annotations and training a text categorization model
+
+After you've curated a set of predictions, you can export the results with
+[`db-out`](https://prodi.gy/docs/recipes#db-out):
+
+```bash
+python -m prodigy db-out my_textcat_data  > textcat_data.jsonl
+```
+
+The format of the exported annotations contains all the data you need to train a
+smaller model downstream. Each example in the dataset contains the original
+text, the tokens, span annotations denoting the entities, etc.
+
+You can also export the data to spaCy's [binary
+format](https://spacy.io/api/data-formats#training), using
+[`data-to-spacy`](https://prodi.gy/docs/recipes#data-to-spacy). This format lets
+you load in the annotations as spaCy `Doc` objects, which can be convenient for
+further conversion. The `data-to-spacy` command also makes it easy to train a
+text categorization model with spaCy. First you export the data, specifying the
+train data as 20% of the total:
+
+```bash
+# For binary textcat
+python -m prodigy data-to-spacy ./data/annotations/ --textcat my_textcat_data -es 0.2
+# For multilabel textcat
+python -m prodigy data-to-spacy ./data/annotations/ --textcat-multilabel my_textcat_data -es 0.2
+```
+Then you can train a model with spaCy or [Prodigy](https://prodi.gy/docs/recipes/#training):
+
+```bash
+python -m spacy train ./data/annotations/config.cfg --paths.train ./data/annotations/train.spacy --paths.dev ./data/annotations/dev.spacy -o textcat-model
+```
+
+This will save a model to the `textcat-model/` directory.
+
+## Terms 
+
+### `terms.openai.fetch`: Fetch phrases and terms based on a query
 
 This recipe generates terms and phrases entity predictions obtained from a large language model. These
 terms can be curated and turned into patterns files, which can help with downstream annotation tasks. 
@@ -284,227 +503,6 @@
 that means that there is a limit to the size of term lists that you can generate. The recipe will report
 an error when this happens, but it's good to be aware of this limitation.
 
-## What's next?
-=======
-## 📋 Text categorization (Textcat)
-
-### `textcat.openai.correct`: Textcat annotation with zero- or few-shot learning
-
-This recipe enables us to classify texts faster with the help of a large
-language model. It also provides a "reason" to explain why a particular label
-was chosen. 
-
-```bash
-python -m prodigy textcat.openai.correct dataset filepath labels [--options] -F ./recipes/openai_textcat.py
-```
-
-| Argument                    | Type | Description                                                                                                                                     | Default                             |
-| --------------------------- | ---- | ----------------------------------------------------------------------------------------------------------------------------------------------- | ----------------------------------- |
-| `dataset`                   | str  | Prodigy dataset to save annotations to.                                                                                                         |                                     |
-| `filepath`                  | Path | Path to `.jsonl` data to annotate. The data should at least contain a `"text"` field.                                                           |                                     |
-| `labels`                    | str  | Comma-separated list defining the text categorization labels the model should predict.                                                          |                                     |
-| `--lang`, `-l`              | str  | Language of the input data - will be used to obtain a relevant tokenizer.                                                                       | `"en"`                              |
-| `--segment`, `-S`           | bool | Flag to set when examples should be split into sentences. By default, the full input article is shown.                                          | `False`                             |
-| `--model`, `-m`             | str  | GPT-3 model to use for initial predictions.                                                                                                     | `"text-davinci-003"`                |
-| `--prompt-path`, `-p`       | Path | Path to the `.jinja2` [prompt template](templates).                                                                                             | `./templates/textcat_prompt.jinja2` |
-| `--examples-path`, `-e`     | Path | Path to examples to help define the task. The file can be a .yml, .yaml or .json. If set to `None`, zero-shot learning is applied.              | `None`                              |
-| `--max-examples`, `-n`      | int  | Max number of examples to include in the prompt to OpenAI. If set to 0, zero-shot learning is always applied, even when examples are available. | 2                                   |
-| `--batch-size`, `-b`        | int  | Batch size of queries to send to the OpenAI API.                                                                                                | 10                                  |
-| `--exclusive-classes`, `-E` | bool | Flag to make the classification task exclusive.                                                                                                 | `False`                             |
-| `--verbose`, `-v`           | bool | Flag to print extra information to the terminal.                                                                                                | `False`                             |
-
-
-#### Example usage
-
-The `textcat` recipes can be used for binary, multiclass, and multilabel text
-categorization. You can set this by passing the appropriate number of labels in
-the `--labels` parameter; for example, passing a single label turns it into
-binary classification and so on. We will talk about each one in the proceeding
-sections.
-
-##### Binary text categorization
-
-Suppose we want to know if a particular Reddit comment talks about a food
-recipe.  We'll send the text to GPT-3 and provide a prompt that instructs the
-predictions we want. 
-
-```
-From the text below, determine wheter or not it contains a recipe. If it is a 
-recipe, answer "accept." If it is not a recipe, answer "reject."
-
-Your answer should only be in the following format:
-answer: <string>
-reason: <string>
-
-Text:
-```
-
-For binary classification, we want GPT-3 to return "accept" if a given text is a
-food recipe and "reject" otherwise. GPT-3's suggestion is then displayed
-prominently in the UI. We can press the <kbd>ACCEPT</kbd> (check mark) button to
-include the text as a positive example or press the <kbd>REJECT</kbd> (cross
-mark) button if it is a negative example.
-
-
-```sh
-python -m prodigy textcat.openai.correct my_binary_textcat_data data/reddit_r_cooking_sample.jsonl --labels recipe -F recipes/openai_textcat.py
-```
-
-<img src="https://user-images.githubusercontent.com/12949683/214230166-ee492fe5-04da-4b93-9590-b5ef23ce488d.png" width="600"/>
-
-
-##### Multilabel and multiclass text categorization
-
-Now, suppose we want to classify Reddit comments as a recipe, a feedback, or a
-question. We can write the following prompt: 
-
-```
-Classify the text below to any of the following labels: recipe, feedback, question.
-The task is exclusive, so only choose one label from what I provided.
-
-Your answer should only be in the following format:
-answer: <string>
-reason: <string>
-
-Text:
-```
-
-Then, we can use this recipe to handle multilabel and multiclass cases by
-passing the three labels to the `--labels` parameter. We should also set the
-`--exclusive-classes` flag to render a single-choice UI:
-
-```sh
-python -m prodigy textcat.openai.correct my_multi_textcat_data data/reddit_r_cooking_sample.jsonl \
-    --labels recipe,feedback,question \
-    --exclusive-classes \
-    -F recipes/openai_textcat.py
-```
-
-<img src="https://user-images.githubusercontent.com/12949683/214230269-bdacbbc8-8edc-4be5-8334-0b7eaf4712e0.png" width="600" />
-
-### Writing templates
-
-We write these prompts as a .jinja2 template that can also take in examples for
-few-shot learning. You can create your own [template](templates) and provide it
-to the recipe with the `--prompt-path` or `-p` option.  Additionally, with
-`--examples-path` or `-e` you can set the file path of a .y(a)ml or .json file
-that contains additional examples. You can also add context in these examples as
-we observed it to improve the output:
-
-```bash
-python -m prodigy textcat.openai.correct my_binary_textcat_data \
-    ./data/reddit_r_cooking_sample.jsonl \
-    --labels recipe \
-    --prompt-path ./templates/textcat_prompt.jinja2 \
-    --examples-path ./examples/textcat_binary.yaml -n 2 \
-    -F ./recipes/openai_textcat.py
-```
-
-Similar to the NER recipe, this recipe also converts the predictions into an 
-annotation task that can be rendered with Prodigy. For binary classification, we
-use the [`classification`](https://prodi.gy/docs/api-interfaces#classification)
-interface with custom HTML elements, while for multilabel or multiclass text
-categorization, we use the
-[`choice`](https://prodi.gy/docs/api-interfaces#choice) annotation interface.
-Notice that we include the original prompt and ChatGPT's response in the UI. 
-
-Lastly, you can use the `--verbose` or `-v` flag to show the exact prompt and
-response on the terminal. Note that because the requests to the API are batched,
-you might have to scroll back a bit to find the current prompt.
-
-
-### Interactively tune the prompt examples
-
-Similar to the NER recipes, you can also steer the predictions in the right
-direction by correcting the example and then selecting the small "flag" icon in
-the top right of the Prodigy UI:
-
-<img src="https://user-images.githubusercontent.com/12949683/214780178-96be66e4-8a02-4820-a51e-3e6040bcddc1.png" width="600"/>
-
-Onece you hit the <kbd>accept</kbd> button on the Prodigy interface, the flagged
-example will be picked up and added to the few-shot examples sent to the OpenAI
-API as part of the prompt.
-
-> **Note**  
-> Because Prodigy batches these requests, the prompt will be updated with a slight
-> delay, after the next batch of prompts is sent to OpenAI. You can experiment
-> with making the batch size (`--batch-size` or `-b`) smaller to have the change
-> come into effect sooner, but this might negatively impact the speed of the
-> annotation workflow.
-
-### `textcat.openai.fetch`: Fetch text categorization examples up-front
-
-The `textcat.openai.fetch` recipe allows us to fetch a large batch of examples
-upfront. This is helpful when you are with a highly-imbalanced data and interested
-only in rare examples.
-
-```bash
-python -m prodigy textcat.openai.fetch input_data.jsonl predictions.jsonl --labels Recipe -F ./recipes/openai_textcat.py
-```
-
-This will create a `predictions.jsonl` file that can be loaded with the
-[`textcat.manual`](https://prodi.gy/docs/recipes#textcat-manual) recipe.
-
-Note that the OpenAI API might return "429 Too Many Request" errors when
-requesting too much data at once - in this case it's best to ensure you only
-request 100 or so examples at a time and take a look at the [API's rate
-limits](https://help.openai.com/en/articles/5955598-is-api-usage-subject-to-any-rate-limits).
-
-#### Working with imbalanced data
-
-The `textcat.openai.fetch` recipe is suitable for working with datasets where
-there is severe class imbalance. Usually, you'd want to find examples of the
-rare class rather than annotating a random sample. From there, you want to
-upsample them to train a decent model and so on.
-
-This is where large language models like OpenAI might help.
-Using the [Reddit r/cooking dataset](data), we prompted ChatGPT to
-look for comments that resemble a food recipe. Instead of annotating 10,000
-examples, we ran `textcat.openai.fetch` and obtained 145 positive classes. Out
-of those 145 examples, 114 turned out to be true positives (79% precision). We
-then checked 1,000 negative examples and found 12 false negative cases (98%
-recall). 
-
-Ideally, once we fully annotated the dataset, we can train a supervised model
-that is better to use than relying on zero-shot predictions for production. The
-running cost is low and it's easier to manage.
-
-### Exporting the annotations and training a text categorization model
-
-After you've curated a set of predictions, you can export the results with
-[`db-out`](https://prodi.gy/docs/recipes#db-out):
-
-```bash
-python -m prodigy db-out my_textcat_data  > textcat_data.jsonl
-```
-
-The format of the exported annotations contains all the data you need to train a
-smaller model downstream. Each example in the dataset contains the original
-text, the tokens, span annotations denoting the entities, etc.
-
-You can also export the data to spaCy's [binary
-format](https://spacy.io/api/data-formats#training), using
-[`data-to-spacy`](https://prodi.gy/docs/recipes#data-to-spacy). This format lets
-you load in the annotations as spaCy `Doc` objects, which can be convenient for
-further conversion. The `data-to-spacy` command also makes it easy to train a
-text categorization model with spaCy. First you export the data, specifying the
-train data as 20% of the total:
-
-```bash
-# For binary textcat
-python -m prodigy data-to-spacy ./data/annotations/ --textcat my_textcat_data -es 0.2
-# For multilabel textcat
-python -m prodigy data-to-spacy ./data/annotations/ --textcat-multilabel my_textcat_data -es 0.2
-```
-Then you can train a model with spaCy or [Prodigy](https://prodi.gy/docs/recipes/#training):
-
-```bash
-python -m spacy train ./data/annotations/config.cfg --paths.train ./data/annotations/train.spacy --paths.dev ./data/annotations/dev.spacy -o textcat-model
-```
-
-This will save a model to the `textcat-model/` directory.
-
 ## ❓ What's next?
->>>>>>> 1749ea64
 
 There’s lots of interesting follow-up experiments to this, and lots of ways to adapt the basic idea to different tasks or data sets. We’re also interested to try out different prompts. It’s unclear how much the format the annotations are requested in might change the model’s predictions, or whether there’s a shorter prompt that might perform just as well. We also want to run some end-to-end experiments.