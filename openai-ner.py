import os

import copy
import openai
import prodigy
import spacy
from spacy.language import Language
import srsly
from dotenv import load_dotenv
import rich
from rich.panel import Panel
from typing import List, Tuple, Iterable, Dict
from srsly.util import JSONOutput
from prodigy.components.preprocess import add_tokens
from prodigy.util import set_hashes

# Set up openai
load_dotenv()  # take environment variables from .env.
openai.organization = os.getenv("OPENAI_ORG")
openai.api_key = os.getenv("OPENAI_KEY")


def _openai_zero_shot_ner(stream: Iterable[JSONOutput], *, model: str, labels: List[str], verbose: bool) -> Iterable[JSONOutput]:
    """Get zero-shot suggested NER annotations from OpenAI.

    Given a stream of example dictionaries, we calculate a 
    prompt, get a response from OpenAI, and add them to the
    dictionary. A further function then takes care of parsing
    the response and setting up the span annotations for Prodigy.
    """
    for example in stream:
        assert isinstance(example, dict)
        example = copy.deepcopy(example)
        prompt = generate_prompt(labels=labels, sentence=example["text"])
        if verbose:
            rich.print(Panel(prompt, title="Prompt to OpenAI"))

        response = openai.Completion.create(
            model=model,
            prompt=prompt,
            temperature=0,
            max_tokens=64,
            top_p=1.0,
            frequency_penalty=0.0,
            presence_penalty=0.0,
        )
        resp_text = response["choices"][0]["text"]
        example["openai"] = {"prompt": prompt, "response": resp_text}
        if verbose:
            rich.print(Panel(resp_text, title="Response from OpenAI"))
        yield example


def _convert_ner_suggestions(stream: Iterable[JSONOutput], nlp: Language) -> Iterable[JSONOutput]:
    stream = add_tokens(nlp, stream, skip=True) # type: ignore
    for example in stream:
        example = copy.deepcopy(example)
        doc = nlp.make_doc(example["text"])
        response = _parse_response(example["openai"]["response"])
        spans = []
        for label, phrases in response:
            offsets = _find_substrings(doc.text, phrases)
            for start, end in offsets:
                span = doc.char_span(start, end, alignment_mode="contract")
                if span is not None:
                    spans.append(
                        {
                            "label": label,
                            "start": start,
                            "end": end,
                            "token_start": span.start,
                            "token_end": span.end - 1,
                        }
                    )
        example = set_hashes({**example, "spans": spans})
        yield example


def generate_prompt(sentence: str, labels: List[str]) -> str:
    result = (
        "From the text below, extract the following entities in the following format:"
    )
    for label in labels:
        result = f"{result}\n{label.title()}: <comma-separated list of each {label} mentioned>"
    result = f'{result}\n\nText:\n"""\n{sentence}\n"""\n\nAnswer:\n'
    return result

def _parse_response(text: str) -> List[Tuple[str, List[str]]]:
    """Interpret OpenAI's NER response. It's supposed to be
    a list of lines, with each line having the form:
    Label: phrase1, phrase2, ...

    However, there's no guarantee that the model will give
    us well-formed output. It could say anything, it's an LM.
    So we need to be robust.
    """
    output = []
    for line in text.strip().split("\n"):
        if line and ":" in line:
            label, phrases = line.split(":", 1)
            if phrases.strip():
                output.append((label, phrases.strip().split(",")))
    return output

<<<<<<< HEAD

def _find_substrings(text: str, substrings: List[str]) -> List[Tuple[int, int]]:
    """Given a list of substrings, find their character start and end positions in a text. The substrings are assumed to be sorted by the order of their occurrence in the text.
    """
    # Sometimes the first substring is title-cased.
    # If it is, and it's not in the text titled, fix it.
    if substrings and substrings[0] not in text:
        substrings[0] = substrings[0].lower()
    offsets = []
    search_from = 0
    for substring in substrings:
        # Find from an offset, to handle phrases that
        # occur multiple times in the text.
        start = text.find(substring, search_from)
        if start != -1:
            end = start + len(substring)
            offsets.append((start, end))
            search_from = end
    return offsets
=======
def make_candidate(example, model, nlp, labels, verbose=True):
    prompt = generate_prompt(labels=labels, sentence=example["text"], verbose=verbose)
    response = openai.Completion.create(
        model=model,
        prompt=prompt,
        temperature=0,
        max_tokens=64,
        top_p=1.0,
        frequency_penalty=0.0,
        presence_penalty=0.0,
    )
    resp_text = response["choices"][0]["text"]
    if verbose:
        print(Panel(resp_text, title="Response from OpenAI"))
    entity_lines = resp_text.split("\n")
    spans = []
    doc = nlp(example["text"])
    for line in entity_lines:
        label_name, ents = line.split(":", 1)
        processor = KeywordProcessor()
        for ent in ents.split(","):
            processor.add_keyword(ent.strip())
        for (txt, start, end) in processor.extract_keywords(
            example["text"], span_info=True
        ):
            span = doc.char_span(start, end, alignment_mode="contract")
            spans.append(
                {
                    "label": label_name,
                    "start": start,
                    "end": end,
                    "token_start": span.start,
                    "token_end": span.end - 1,
                }
            )
    return {**example, "spans": spans}
>>>>>>> ffe12dbb


@prodigy.recipe(
    "ner.openai.correct",
    dataset=("Dataset to save answers to", "positional", None, str),
    filepath=("File to jsonl data to annotate", "positional", None, str),
    lang=("Language to use for tokenizer.", "positional", None, str),
    labels=("Labels ", "option", "l", str),
    verbose=("Show requests/responses of prompts to OpenAI", "flag", "v", bool),
    model=("GPT-3 model to use for completion", "option", "m", str),
)
def ner_openai_correct(
    dataset, filepath, lang, labels, verbose=False, model="text-davinci-002"
):
    # Load your own streams from anywhere you want
    labels = labels.split(",")
    nlp = spacy.blank(lang)
    stream = srsly.read_jsonl(filepath)
    stream = _openai_zero_shot_ner(stream, model=model, labels=labels, verbose=verbose)
    stream = _convert_ner_suggestions(stream, nlp=nlp)
    return {
        "dataset": dataset,
        "view_id": "ner_manual",
        "stream": stream,
        "config": {"labels": labels, "batch_size": 1},
    }<|MERGE_RESOLUTION|>--- conflicted
+++ resolved
@@ -102,7 +102,6 @@
                 output.append((label, phrases.strip().split(",")))
     return output
 
-<<<<<<< HEAD
 
 def _find_substrings(text: str, substrings: List[str]) -> List[Tuple[int, int]]:
     """Given a list of substrings, find their character start and end positions in a text. The substrings are assumed to be sorted by the order of their occurrence in the text.
@@ -122,7 +121,8 @@
             offsets.append((start, end))
             search_from = end
     return offsets
-=======
+
+
 def make_candidate(example, model, nlp, labels, verbose=True):
     prompt = generate_prompt(labels=labels, sentence=example["text"], verbose=verbose)
     response = openai.Completion.create(
@@ -159,7 +159,6 @@
                 }
             )
     return {**example, "spans": spans}
->>>>>>> ffe12dbb
 
 
 @prodigy.recipe(
